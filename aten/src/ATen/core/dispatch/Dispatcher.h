--- conflicted
+++ resolved
@@ -118,12 +118,8 @@
   OperatorHandle findOrRegisterSchema_(FunctionSchema&& schema, OperatorOptions&& options);
 
   void deregisterSchema_(const OperatorHandle& op, const OperatorName& op_name);
-<<<<<<< HEAD
-  void deregisterBackendFallbackKernel_(TensorTypeId dispatchKey);
-  [[noreturn]] static void reportError(const DispatchTable& dispatchTable, c10::optional<TensorTypeId> dispatchKey);
-=======
   void deregisterBackendFallbackKernel_(DispatchKey dispatchKey);
->>>>>>> 8a6171a4
+  [[noreturn]] static void reportError(const DispatchTable& dispatchTable, c10::optional<DispatchKey> dispatchKey);
 
   const KernelFunction& dispatch_(const DispatchTable& dispatchTable, c10::optional<DispatchKey> dispatch_key) const;
 
@@ -212,23 +208,7 @@
     return *catchallKernel;
   }
 
-<<<<<<< HEAD
   reportError(dispatchTable, dispatchKey);
-=======
-  if (!dispatchKey.has_value() || *dispatchKey == DispatchKey::UndefinedTensorId) {
-    TORCH_CHECK(false,
-          "There were no tensor arguments to this function (e.g., you passed an "
-          "empty list of Tensors), but no fallback function is registered for schema ", dispatchTable.operatorName(),
-          ".  This usually means that this function requires a non-empty list of Tensors.  "
-          "Available functions are ", dispatchTable.listAllDispatchKeys())
-  }
-
-  const std::string dispatchKeyStr = toString(*dispatchKey);
-  TORCH_CHECK(false, "Could not run '", dispatchTable.operatorName(), "' with arguments",
-          " from the '", dispatchKeyStr, "' backend. '",
-          dispatchTable.operatorName(), "' is only available for these backends: ",
-          dispatchTable.listAllDispatchKeys(), ".");
->>>>>>> 8a6171a4
 }
 
 } // namespace c10