#pragma once

#include <c10/util/Optional.h>
#include <torch/csrc/distributed/rpc/message.h>
#include <torch/csrc/distributed/rpc/rpc_agent.h>
#include <torch/csrc/distributed/rpc/rref_impl.h>
#include <torch/csrc/distributed/rpc/types.h>

#include <atomic>

namespace torch {
namespace distributed {
namespace rpc {

// Manages RRef lifetime and keeps track of RRef forks.
class RRefContext {
 public:
  static RRefContext& getInstance();
  static void destroyInstance(bool ignoreRRefLeak = true);

  static void handleException(const Message& message);

  RRefContext(const RRefContext&) = delete;
  RRefContext(RRefContext&& other) = delete;
  void operator=(const RRefContext&) = delete;
  RRefContext& operator=(RRefContext&& other) = delete;

  ~RRefContext();

  // get the worker id of the current worker
  inline worker_id_t getWorkerId() const {
    return agent_->getWorkerInfo().id_;
  }

  // get the worker name of the current worker
  inline const std::string& getWorkerName() const {
    return agent_->getWorkerInfo().name_;
  }

  //  generate a globally unique ID
  inline GloballyUniqueId genGloballyUniqueId() {
    return GloballyUniqueId(getWorkerId(), nextLocalId_++);
  }

  inline const std::shared_ptr<RpcAgent>& agent() const {
    return agent_;
  }

  // create a ``UserRRef`` owned by the worker ``ownerId``
  std::shared_ptr<UserRRef> createUserRRef(worker_id_t ownerId, const TypePtr& type);

  // Convert an RRefForkData into an RRef. This RRef could be user or owner.
  // This RRef could have already existed before, or could be created in this
  // method.
<<<<<<< HEAD
  template <typename T>
  std::shared_ptr<RRefBase> getOrCreateRRef(const RRefForkData& rfd);
=======
  std::shared_ptr<RRef> getOrCreateRRef(const RRefForkData& rfd, c10::optional<TypePtr> type={});
>>>>>>> b56fae31

  // Get the ``OwnerRRef`` of id ``rrefId``. If it does not exist, create a new
  // one.
  std::shared_ptr<OwnerRRef> getOrCreateOwnerRRef(const RRefId& rrefId, c10::optional<TypePtr> opt_type={});

  // Create an empty owner rref of type.
  std::shared_ptr<OwnerRRef> createOwnerRRef(const TypePtr& type);

  // Adding the RRefId of an OwnerRRef into the forks_ map. This is useful when
  // making a remote call to self, which as for now, still goes through serde
  // and invokes request callback. In this case, the OwnerRRef has already been
  // created on the send side, and we need to pass it to the receive side,
  // instead of creating a new OwnerRRef. This is done by adding the OwnerRRef
  // into owners_. However, that alone is not enough, as it could be deleted
  // when all UserRRef die, which would then remove the OwnerRRef from owners_
  // and this could happen before the self remote call finishes. To prevent
  // that, this API adds the RRefId as a ForkId, which will then delete the
  // ForkId when the self remote is done.
  void addSelfAsFork(std::shared_ptr<OwnerRRef>& rref);

  // Register a fork of the ``OwnerRRef``, and inserts a shared_ptr of the
  // ``OwnerRRef`` in a map to keep it alive.
  void addForkOfOwner(const RRefId& rrefId, const ForkId& forkId);
  // Delete a fork of the ``OwnerRRef``. NB: this could trigger deletion on the
  // IValue or py::object. For the later, this method will acquire GIL.
  void delForkOfOwner(const RRefId& rrefId, const ForkId& forkId);

  // Invoked when pickling an RRef to setup child/fork properly
  RRefForkData prepareChildFork(const std::shared_ptr<RRefBase>& rref);
  // Invoked when unpickling an RRef to send RREF_FORK_REQUEST to owner and
  // send RREF_CHILD_ACCEPT to the parent.
  // NB: forkId is necessary here as the rref could be an OwnerRRef
  void notifyOwnerAndParentOfFork(
      const ForkId& forkId,
      worker_id_t parent,
      const std::shared_ptr<RRefBase>& rref);

  // When a UserRRef is forked to another worker (user or owner), it is added
  // into pendingChildren_ to be held alive until it receives RREF_CHILD_ACCEPT
  // from the child.
  // NB: This is necessary for both user and owner child. As we do not have FIFO
  // communication between workers, we need this strategy to make sure that all
  // previously submitted rpc/remote calls are acked before sending out the
  // RREF_USER_DELETE message. Otherwise, the OwnerRRef could be deleted too
  // soon.
  void addPendingChild(const ForkId& forkId, const std::shared_ptr<RRefBase>& rref);
  void delPendingChild(const ForkId& forkId);

  // When a UserRRef is created, it is added into pendingUsers_ to be held alive
  // until it receives RREF_USER_ACCEPT from the owner.
  void addPendingUser(const ForkId& forkId, const std::shared_ptr<RRefBase>& rref);
  void delPendingUser(const ForkId& forkId);

  void delUser(
      const worker_id_t owner,
      const RRefId& rrefId,
      const ForkId& forkId);

 private:
  RRefContext(std::shared_ptr<RpcAgent>);

  std::shared_ptr<UserRRef> createUserRRef(
      worker_id_t ownerId,
      const RRefId& rrefId,
      const ForkId& forkId,
      const TypePtr& type);

  void finishForkRequest(const ForkId& forkId, worker_id_t parent);

  // If there is any leak on any RRef, this method will throw an error.
  void checkRRefLeaks(bool ignoreRRefLeak);

  static std::atomic<local_id_t> nextLocalId_;

  const std::shared_ptr<RpcAgent> agent_;
  mutable std::mutex mutex_;
  // Keep OwnerRRefs alive until there is no living UserRRefs.
  std::unordered_map<RRefId, std::shared_ptr<RRefBase>, RRefId::Hash> owners_;
  // Tracks known living UserRRefs of an OwnerRRef
  std::unordered_map<
      RRefId,
      std::unordered_set<ForkId, ForkId::Hash>,
      RRefId::Hash>
      forks_;

  // The follow two maps keep UserRRefs alive by holding a shared_ptr to the
  // RRef instances. A UserRRef must be added into this map if any of the
  // following two conditions is ture:
  //
  // (1) A UserRRef has not been accepted by owner yet.
  //
  //     It can be used or shared, but cannot be deleted, and hence kept alive
  //     in this map. A message of type RREF_USER_ACCEPT will remove the
  //     corresponding RRef from this map.
  std::unordered_map<ForkId, std::shared_ptr<RRefBase>, ForkId::Hash> pendingUsers_;

  // (2) A UserRRef has forked a child UserRRef which has not been accepted by
  //     the owner yet.
  //
  //     In this case, this UserRRef cannot send out RREF_USER_DELETE message,
  //     as it could potentially trigger the OwnerRRef been deleted before the
  //     owner learns about the forked child.
  std::unordered_map<ForkId, std::shared_ptr<RRefBase>, ForkId::Hash>
      pendingChildren_;

  std::mutex destroyedMutex_;
  bool destroyed_;
};

} // namespace rpc
} // namespace distributed
} // namespace torch<|MERGE_RESOLUTION|>--- conflicted
+++ resolved
@@ -52,13 +52,7 @@
   // Convert an RRefForkData into an RRef. This RRef could be user or owner.
   // This RRef could have already existed before, or could be created in this
   // method.
-<<<<<<< HEAD
-  template <typename T>
-  std::shared_ptr<RRefBase> getOrCreateRRef(const RRefForkData& rfd);
-=======
-  std::shared_ptr<RRef> getOrCreateRRef(const RRefForkData& rfd, c10::optional<TypePtr> type={});
->>>>>>> b56fae31
-
+  std::shared_ptr<RRefBase> getOrCreateRRef(const RRefForkData& rfd, c10::optional<TypePtr> type={});
   // Get the ``OwnerRRef`` of id ``rrefId``. If it does not exist, create a new
   // one.
   std::shared_ptr<OwnerRRef> getOrCreateOwnerRRef(const RRefId& rrefId, c10::optional<TypePtr> opt_type={});
