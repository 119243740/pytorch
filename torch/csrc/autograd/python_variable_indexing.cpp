#include <torch/csrc/autograd/python_variable_indexing.h>

#include <torch/csrc/DynamicTypes.h>
#include <torch/csrc/Exceptions.h>
#include <torch/csrc/THP_export.h>
#include <torch/csrc/autograd/function.h>
#include <torch/csrc/autograd/python_variable.h>
#include <torch/csrc/autograd/utils/wrap_outputs.h>
#include <torch/csrc/autograd/variable.h>
#include <torch/csrc/utils/python_compat.h>
#include <torch/csrc/utils/python_numbers.h>
#include <torch/csrc/utils/tensor_new.h>
#include <torch/csrc/jit/tracer.h>
#include <torch/csrc/jit/ir.h>
#include <torch/csrc/utils/tensor_types.h>

#include <ATen/DeviceGuard.h>
#include <ATen/ExpandUtils.h>
#include <c10/core/TensorOptions.h>
#include <ATen/core/LegacyTypeDispatch.h>

#include <vector>
#include <tuple>

using namespace at;
using namespace torch::autograd::utils;

namespace torch { namespace autograd {

Py_ssize_t THPVariable_length(PyObject* self) {
  HANDLE_TH_ERRORS
  auto& self_ = reinterpret_cast<THPVariable*>(self)->cdata;
  if (self_.dim() == 0) {
    return 0;
  }
  return (Py_ssize_t)self_.size(0);
  END_HANDLE_TH_ERRORS_RET(-1)
}


// We allow indexing by integers, slices, ellipsis, None, Variables,
// and tuples of those types. We also handle bools as if they were a
// Variable[ByteTensor].

static int64_t count_specified_dimensions(PyObject* index) {
  // Count the number of indexed dimensions (everything but ellipsis and None)
  int64_t count = 0;
  auto size = PyTuple_GET_SIZE(index); // NOLINT(cppcoreguidelines-pro-type-cstyle-cast)
  for (Py_ssize_t i = 0; i < size; i++) {
    PyObject* obj = PyTuple_GET_ITEM(index, i); // NOLINT(cppcoreguidelines-pro-type-cstyle-cast)
    if (THPVariable_Check(obj)) {
      auto& var = reinterpret_cast<THPVariable*>(obj)->cdata;
      if (var.scalar_type() == kByte || var.scalar_type() == kBool) {
        count += var.dim();
      } else {
        count++;
      }
    } else if (obj != Py_None && obj != Py_Ellipsis && obj != Py_True && obj != Py_False) { // NOLINT(cppcoreguidelines-pro-type-cstyle-cast)
      count++;
    }
  }
  return count;
}

[[noreturn]]
static void invalid_index(PyObject* obj) {
  throw IndexError(
    "only integers, slices (`:`), ellipsis (`...`), None and long or byte "
    "Variables are valid indices (got %s)", Py_TYPE(obj)->tp_name);
}

static Variable applySlice(const Variable& self, int64_t dim, PyObject* slice, bool ensure_view=false) {
  Py_ssize_t start, stop, step;
  auto length = self.size(dim);

  if (!THPUtils_unpackSlice(slice, &start, &stop, &step)) {
    throw python_error();
  }
  if (step == 0) {
    throw ValueError("step cannot be zero");  // yf225 TODO: test that this still throws after merge
  }
  if (step < 0) {
    // TODO: implement negative step
    throw ValueError("negative step not yet supported");  // yf225 TODO: test that this still throws after merge
  }

  PySliceObject* sliceobj = (PySliceObject*) slice;
  if (jit::tracer::isTracing() && THPVariable_Check(sliceobj->start)) {
      auto& var = THPVariable_Unpack(sliceobj->start);
      jit::tracer::ArgumentStash::stashValue(std::string("start"), 1, var, jit::IntType::get());
  }
  if (jit::tracer::isTracing() && THPVariable_Check(sliceobj->stop)) {
      auto& var = THPVariable_Unpack(sliceobj->stop);
      jit::tracer::ArgumentStash::stashValue(std::string("end"), 1, var, jit::IntType::get());
  }
  if (jit::tracer::isTracing() && THPVariable_Check(sliceobj->step)) {
      auto& var = THPVariable_Unpack(sliceobj->step);
      jit::tracer::ArgumentStash::stashValue(std::string("step"), 1, var, jit::IntType::get());
  }


  // Skip this optimization if we are tracing, as the trace may be polymorphic
  // over the shape of the `self` tensor, and we still want to record
  // the slice.
  if (!ensure_view && start == 0 && stop == length && step == 1 && !jit::tracer::isTracing()) {
    return self;
  }
  return self.slice(dim, start, stop, step);
}

static Variable applySelect(const Variable& self, int64_t dim, PyObject* index, int64_t real_dim=0) {
  if (jit::tracer::isTracing() && THPVariable_Check(index)) {
    auto& var = THPVariable_Unpack(index);
    jit::tracer::ArgumentStash::stashValue(std::string("index"), 1, var, jit::IntType::get());
  }

  int64_t unpacked_index = THPUtils_unpackLong(index);
  if (unpacked_index == 0 && dim == 0 && self.dim() == 0) {
    throw IndexError(
        "invalid index of a 0-dim tensor. "
        "Use tensor.item() to convert a 0-dim tensor to a Python number");  // yf225 TODO: test that this still throws after merge
  }
  int64_t size = self.size(dim);
  if (unpacked_index < -size || unpacked_index >= size) {
    throw IndexError("index %lld is out of bounds for dimension %lld with size %lld",
<<<<<<< HEAD
      index, real_dim, size);  // yf225 TODO: test that this still throws after merge
=======
      unpacked_index, real_dim, size);
>>>>>>> 624af974
  }
  // if the index is negative, do not normalize it because that would fix the index
  // on the current tensor size in the tracer.
  // aten::select also works on negative indices
  return self.select(dim, unpacked_index);
}

static Variable sequenceToVariable(c10::TensorTypeId type_id, PyObject* seq) {
  return torch::utils::indexing_tensor_from_data(type_id, kLong, c10::nullopt, seq);
}

static Variable valueToTensor(c10::TensorOptions options, PyObject* value) {
  if (THPVariable_Check(value)) {
    return reinterpret_cast<THPVariable*>(value)->cdata;
  }
  options = options.is_variable(true);
  if (THPUtils_checkLong(value) || PyBool_Check(value)) {
    return at::scalar_tensor(Scalar(THPUtils_unpackLong(value)), options);
  }
  if (PyFloat_Check(value)) {
    return at::scalar_tensor(Scalar(THPUtils_unpackDouble(value)), options);
  }
  throw TypeError(
    "can't assign a %s to a %s",
    Py_TYPE(value)->tp_name,
    torch::utils::type_to_string(getNonVariableDeprecatedTypeProperties(options.backend(), typeMetaToScalarType(options.dtype()))).c_str());  // yf225 TODO: test that this still throws after merge
}

static Variable boolToIndexingTensor(const Variable& self, bool value) {
  // booleans add a dimension of size 1. true indexes this dimension as if 0:, false as empty.
  if (value) {
    return at::zeros({1}, self.options().dtype(kLong));
  } else {
    return at::empty({0}, self.options().dtype(kLong));
  }
}

static Variable applySlicing(const Variable& self, PyObject* index, variable_list& outIndices) {
  int64_t size = PyTuple_GET_SIZE(index); // NOLINT(cppcoreguidelines-pro-type-cstyle-cast)
  int64_t dim = 0;
  int64_t specified_dims = count_specified_dimensions(index);

  auto handle_var = [&](const Variable& var) {
    // TODO: check scalarType
    outIndices.resize(dim + 1);
    outIndices[dim] = var;
    dim++;
  };

  if (specified_dims > self.dim()) {
    throw IndexError("too many indices for tensor of dimension %d", (int)self.dim());  // yf225 TODO: test that this still throws after merge
  }

  Variable result = self;
  for (int64_t i = 0; i < size; i++) {
    PyObject* obj = PyTuple_GET_ITEM(index, i); // NOLINT(cppcoreguidelines-pro-type-cstyle-cast)
    if (THPUtils_checkLong(obj)) {
      result = applySelect(result, dim, obj, i);
    } else if (PySlice_Check(obj)) {
      result = applySlice(result, dim, obj);
      dim++;
    } else if (obj == Py_Ellipsis) {
      dim += self.dim() - specified_dims;
    } else if (obj == Py_None) {
      result = result.unsqueeze(dim);
      dim++;
    } else if (PyBool_Check(obj)) {
      result = result.unsqueeze(dim);
      handle_var(boolToIndexingTensor(result, obj == Py_True)); // NOLINT(cppcoreguidelines-pro-type-cstyle-cast)
    } else if (THPVariable_Check(obj)) {
      auto& var = THPVariable_Unpack(obj);
      auto scalar_type = var.scalar_type();
      if (var.dim() == 0 && at::isIntegralType(scalar_type, /*includeBool=*/true)) {
        if (scalar_type != at::kByte && scalar_type != at::kBool) {
          result = applySelect(result, dim, obj, i);
        } else {
          result = result.unsqueeze(dim);
          if(scalar_type == at::kBool) {
            handle_var(boolToIndexingTensor(result, var.item<bool>() != 0));
          } else {
            handle_var(boolToIndexingTensor(result, var.item<uint8_t>() != 0));
          }
        }
      } else {
        handle_var(var);
      }
    } else if (PySequence_Check(obj)) {
      // TODO: Naughty naughty get out of jail free
      // (Fixing this means I have to fix the call chain though :/)
      handle_var(sequenceToVariable(legacyExtractTypeId(self), obj));
    } else {
      auto index = THPObjectPtr(PyNumber_Index(obj));
      if (!index) {
        PyErr_Clear();
        invalid_index(obj);
      }
      result = applySelect(result, dim, index, i);
    }
  }
  return result;
}

static std::vector<Tensor> typeConvertIndices(const Variable& self, const variable_list& indices) {
  std::vector<Tensor> converted_inds(indices.size());
  for (size_t i = 0; i < indices.size(); ++i) {
    const auto &ind = indices[i];
    if (ind.defined()) {
      converted_inds[i] = ind.to(ind.options().device(self.device()));
    } else {
      converted_inds[i] = indices[i];
    }
  }
  return converted_inds;
}

static Variable dispatch_index(const Variable& self, const variable_list& indices) {
  AutoNoGIL no_gil;
  std::vector<Tensor> converted_indices = typeConvertIndices(self, indices);
  OptionalDeviceGuard device_guard(device_of(self));
  return self.index(converted_indices);
}

static Variable dispatch_index_put_(Variable& self, const variable_list& indices, const Variable& value) {
  AutoNoGIL no_gil;
  std::vector<Tensor> converted_indices = typeConvertIndices(self, indices);
  OptionalDeviceGuard device_guard(device_of(self));
  return self.index_put_(converted_indices, value);
}

static bool treatSequenceAsTuple(PyObject* index) {
  if (PyTuple_Check(index)) {
    return true;
  }
  if (!PySequence_Check(index)) {
    return false;
  }
  // This uses a heuristics from NumPy for determining whether to treat
  // non-tuple sequences as if they were a tuple. From the NumPy code comments:
  //
  // "At this point, we're left with a non-tuple, non-array, sequence:
  //  typically, a list. We use some somewhat-arbitrary heuristics from here
  //  onwards to decided whether to treat that list as a single index, or a
  //  list of indices. Backwards compatibility only takes effect for short
  //  sequences - otherwise we treat it like any other scalar."
  auto n = PySequence_Size(index);
  if (n < 0) {
    // Negative size indicates a Python error in the PySequence_Size call.
    PyErr_Clear();
    return false;
  }
  if (n >= 32) {
    return false;
  }
  for (Py_ssize_t i = 0; i < n; i++) {
    auto obj = THPObjectPtr{PySequence_GetItem(index, i)};
    if (!obj.get()) {
      PyErr_Clear();
      return false;
    }
    if (THPVariable_Check(obj.get()) || PySequence_Check(obj.get()) || PySlice_Check(obj.get())) {
      return true;
    }
    if (obj.get() == Py_Ellipsis || obj.get() == Py_None) {
      return true;
    }
  }
  return false;
}

static THPObjectPtr wrapTuple(PyObject* index) {
  THPObjectPtr res;
  if (treatSequenceAsTuple(index)) {
    res = PySequence_Tuple(index);
  } else {
    res = PyTuple_Pack(1, index); // NOLINT(cppcoreguidelines-pro-type-cstyle-cast)
  }
  if (!res) throw python_error();
  return res;
}

PyObject* THPVariable_getitem(PyObject* self, PyObject* index) {
  HANDLE_TH_ERRORS
  auto& self_ = reinterpret_cast<THPVariable*>(self)->cdata;
  OptionalDeviceGuard device_guard(device_of(self_));

  // handle simple types: integers, slices, ellipsis
  if (index == Py_None) {
    return wrap(self_.unsqueeze(0));
  } else if (index == Py_Ellipsis) {
    return wrap(at::alias(self_));
  } else if (THPUtils_checkLong(index)) {
    return wrap(applySelect(self_, 0, index));
  } else if (PySlice_Check(index)) {
    return wrap(applySlice(self_, 0, index, true));
  }

  // wrap index in a tuple if it's not already one
  THPObjectPtr holder = wrapTuple(index);

  variable_list variableIndices;
  Variable sliced = applySlicing(self_, holder.get(), variableIndices);
  if (variableIndices.empty()) {
    if (sliced.is_same(self_)) {
      // ensure we return a shallow copy for things like x[...]
      sliced = at::alias(sliced);
    }
    return wrap(sliced);
  }

  // indexing by tensors ("advanced" indexing)
  return wrap(dispatch_index(sliced, variableIndices));
  Py_RETURN_NONE;
  END_HANDLE_TH_ERRORS
}

// To match numpy semantics:
// As a special case for backwards compatibility,
// strip away unit dimensions from the left of 'src'
static IntArrayRef slicePrefix1sSize(IntArrayRef sizes) {
  size_t first_non1_src = sizes.size();
  for (size_t i = 0; i < sizes.size(); ++i) {
    if (sizes[i] != 1) {
      first_non1_src = i;
      break;
    }
  }

  return sizes.slice(first_non1_src);
}

static void copy_to(Variable dst, const Variable& src) {
  Tensor b_src;
  IntArrayRef sliced_src_sizes = slicePrefix1sSize(src.sizes());
  std::tie(b_src) = expand_inplace(dst, src.view(sliced_src_sizes), "setitem");
  dst.copy_(b_src);
}

int THPVariable_setitem(PyObject* self, PyObject* index, PyObject* py_value) {
  HANDLE_TH_ERRORS
  if (py_value == nullptr) {
    throw TypeError("Tensor does not support deleting items");
  }

  auto& self_ = reinterpret_cast<THPVariable*>(self)->cdata;
  OptionalDeviceGuard device_guard(device_of(self_));
  Variable value;
  // TODO: This qint special case looks very suspicious...
  if (isQIntType(self_.scalar_type())) {
    value = valueToTensor(device(kCPU).dtype(kFloat), py_value);
  } else {
    value = valueToTensor(self_.options(), py_value);
  }

  // handle simple types: integers, slices, ellipsis, bool
  if (index == Py_False) { // NOLINT(cppcoreguidelines-pro-type-cstyle-cast)
    // do nothing for false (technically we should check the size, but we don't have
    // real 0-sized shapes.
    return 0;
  } else if (index == Py_Ellipsis) {
    copy_to(self_, value);
    return 0;
  } else if (index == Py_None || index == Py_True) { // NOLINT(cppcoreguidelines-pro-type-cstyle-cast)
    copy_to(self_.unsqueeze(0), value);
    return 0;
  } else if (THPUtils_checkLong(index)) {
    copy_to(applySelect(self_, 0, index), value);
    return 0;
  } else if (PySlice_Check(index)) {
    copy_to(applySlice(self_, 0, index), value);
    return 0;
  }

  // wrap index in a tuple if it's not already one
  THPObjectPtr holder = wrapTuple(index);

  variable_list variableIndices;
  Variable sliced = applySlicing(self_, holder.get(), variableIndices);
  if (variableIndices.empty()) {
    copy_to(sliced, value);
    return 0;
  }

  IntArrayRef slicedValueSizes = slicePrefix1sSize(value.sizes());
  torch::autograd::Variable valuesSliced;
  if (!value.sizes().equals(slicedValueSizes)) {
    valuesSliced = value.view(slicedValueSizes);
  } else {
    valuesSliced = value;
  }
  dispatch_index_put_(sliced, variableIndices, valuesSliced);
  return 0;
  END_HANDLE_TH_ERRORS_RET(-1)
}

}} // namespace torch::autograd<|MERGE_RESOLUTION|>--- conflicted
+++ resolved
@@ -123,11 +123,7 @@
   int64_t size = self.size(dim);
   if (unpacked_index < -size || unpacked_index >= size) {
     throw IndexError("index %lld is out of bounds for dimension %lld with size %lld",
-<<<<<<< HEAD
-      index, real_dim, size);  // yf225 TODO: test that this still throws after merge
-=======
       unpacked_index, real_dim, size);
->>>>>>> 624af974
   }
   // if the index is negative, do not normalize it because that would fix the index
   // on the current tensor size in the tracer.
